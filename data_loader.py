--- conflicted
+++ resolved
@@ -1,265 +1,7 @@
 """Re-export HistoricalDataLoader for backwards compatibility."""
 from __future__ import annotations
-<<<<<<< HEAD
-import os
-import threading
-from concurrent.futures import ThreadPoolExecutor
-from pathlib import Path
-from typing import Callable, Dict, Iterable, Optional, Tuple
-
-try:  # pragma: no cover - optional dependency guard
-    import pandas as pd
-except ModuleNotFoundError:  # pragma: no cover - handled via runtime error
-    pd = None
-
-from .config import DEFAULT_TIMEFRAMES, RAW_TIMEFRAMES, TIMEFRAME_TO_PANDAS_RULE
-from .utils.cache import CacheBackend, InMemoryCache
-
-DataProvider = Callable[[str, str], "pd.DataFrame"]
-
-
-class HistoricalDataLoader:
-    """Load OHLCV data and resample missing timeframes on demand."""
-
-    def __init__(
-        self,
-        data_root: Path | str | None = None,
-        data_provider: Optional[DataProvider] = None,
-        cache_backend: Optional[CacheBackend] = None,
-        cache_ttl: int = 300,
-    ) -> None:
-        if pd is None:
-            raise ModuleNotFoundError(
-                "pandas is required to use HistoricalDataLoader. "
-                "Install pandas or skip data dependent features."
-            )
-        self.data_root = Path(data_root) if data_root is not None else None
-        self.data_provider = data_provider
-        self.cache = cache_backend or InMemoryCache()
-        self.cache_ttl = cache_ttl
-
-    def load(self, symbol: str, timeframe: str) -> "pd.DataFrame":
-        """Return OHLCV dataframe indexed by datetime."""
-
-        if timeframe not in TIMEFRAME_TO_PANDAS_RULE:
-            raise ValueError(f"Unsupported timeframe: {timeframe}")
-
-        cache_key = (symbol, timeframe)
-        cached = self.cache.get(cache_key)
-        if cached is not None:
-            return cached
-
-        if timeframe in RAW_TIMEFRAMES:
-            df = self._load_raw(symbol, timeframe)
-        else:
-            df = self._resample_from_base(symbol, timeframe)
-
-        df = df.sort_index().dropna(how="all")
-        self.cache.set(cache_key, df, ttl=self.cache_ttl)
-        return df
-
-    def available_timeframes(self) -> Tuple[str, ...]:
-        """Return supported timeframes in ascending order."""
-
-        return tuple(sorted(TIMEFRAME_TO_PANDAS_RULE, key=lambda tf: DEFAULT_TIMEFRAMES.index(tf)))
-
-    def clear_cache(self) -> None:
-        self.cache.clear()
-
-    def stream(self, symbol: str, timeframe: str, batch_size: int = 10_000) -> Iterable["pd.DataFrame"]:
-        """Yield dataframe batches to avoid loading everything into memory."""
-
-        data = self.load(symbol, timeframe)
-        if batch_size <= 0 or len(data) <= batch_size:
-            yield data
-            return
-
-        for start in range(0, len(data), batch_size):
-            yield data.iloc[start : start + batch_size]
-
-    # ------------------------------------------------------------------
-    def _load_raw(self, symbol: str, timeframe: str) -> "pd.DataFrame":
-        if self.data_provider is not None:
-            df = self.data_provider(symbol, timeframe)
-            if df is None:
-                raise FileNotFoundError(f"Data provider returned None for {symbol} {timeframe}")
-            return df
-
-        if self.data_root is None:
-            raise FileNotFoundError("No data root provided for raw data loading")
-
-        # Check in raw_data subdirectory first
-        timeframe_first = self.data_root / "raw_data" / timeframe / f"{symbol}.parquet"
-        symbol_first = self.data_root / "raw_data" / symbol / f"{timeframe}.parquet"
-
-        # If not found in raw_data, try legacy locations
-        if not timeframe_first.exists() and not symbol_first.exists():
-            timeframe_first_legacy = self.data_root / timeframe / f"{symbol}.parquet"
-            symbol_first_legacy = self.data_root / symbol / f"{timeframe}.parquet"
-
-            if timeframe_first_legacy.exists():
-                timeframe_first = timeframe_first_legacy
-            elif symbol_first_legacy.exists():
-                symbol_first = symbol_first_legacy
-
-        if timeframe_first.exists():
-            file_path = timeframe_first
-        elif symbol_first.exists():
-            file_path = symbol_first
-        else:
-            raise FileNotFoundError(
-                f"Missing data file for {symbol} {timeframe}. "
-                "Checked both timeframe and symbol directories."
-            )
-
-        return pd.read_parquet(file_path)
-
-    def _resample_from_base(self, symbol: str, timeframe: str) -> "pd.DataFrame":
-        base_timeframe = self._select_base_timeframe(timeframe)
-        base_df = self.load(symbol, base_timeframe)
-
-        rule = TIMEFRAME_TO_PANDAS_RULE[timeframe]
-        resampled = base_df.resample(rule).agg(
-            {
-                "open": "first",
-                "high": "max",
-                "low": "min",
-                "close": "last",
-                "volume": "sum",
-            }
-        )
-        return resampled.dropna(how="all")
-
-    @staticmethod
-    def _select_base_timeframe(timeframe: str) -> str:
-        if timeframe.endswith("d"):
-            return "1d"
-        if timeframe.endswith("h"):
-            return "1h" if timeframe in {"2h", "4h"} else "1m"
-        return "1m"
-
-
-class OptimizedDataLoader(HistoricalDataLoader):
-    """Extended loader with disk caching, preloading and batching support."""
-
-    def __init__(
-        self,
-        *args,
-        cache_dir: Path | str | None = None,
-        max_workers: Optional[int] = None,
-        enable_disk_cache: bool = True,
-        enable_preload: bool = True,
-        **kwargs,
-    ) -> None:
-        super().__init__(*args, **kwargs)
-        if pd is None:  # pragma: no cover - defensive guard
-            raise ModuleNotFoundError("pandas is required for OptimizedDataLoader")
-
-        default_cache_dir = Path(".cache") / "hk_data"
-        if cache_dir is None:
-            cache_dir = default_cache_dir
-        self.cache_dir = Path(cache_dir)
-        if enable_disk_cache:
-            self.cache_dir.mkdir(parents=True, exist_ok=True)
-        self.enable_disk_cache = enable_disk_cache
-        self.enable_preload = enable_preload
-        self._preloaded: Dict[Tuple[str, str], "pd.DataFrame"] = {}
-        self._preload_lock = threading.Lock()
-        cpu_count = os.cpu_count() or 1
-        worker_count = max(1, max_workers if max_workers is not None else min(32, cpu_count * 2))
-        self._executor = ThreadPoolExecutor(max_workers=worker_count)
-
-    # ------------------------------------------------------------------
-    def _cache_path(self, symbol: str, timeframe: str) -> Path:
-        safe_symbol = symbol.replace("/", "_").replace("\\", "_")
-        return self.cache_dir / timeframe / f"{safe_symbol}.pkl"
-
-    def _load_from_disk(self, symbol: str, timeframe: str) -> "pd.DataFrame" | None:
-        if not self.enable_disk_cache:
-            return None
-        path = self._cache_path(symbol, timeframe)
-        if not path.exists():
-            return None
-        df = pd.read_pickle(path)
-        self.cache.set((symbol, timeframe), df, ttl=self.cache_ttl)
-        return df
-
-    def _store_on_disk(self, symbol: str, timeframe: str, data: "pd.DataFrame") -> None:
-        if not self.enable_disk_cache:
-            return
-        path = self._cache_path(symbol, timeframe)
-        path.parent.mkdir(parents=True, exist_ok=True)
-        data.to_pickle(path)
-
-    def load(self, symbol: str, timeframe: str) -> "pd.DataFrame":  # type: ignore[override]
-        key = (symbol, timeframe)
-        with self._preload_lock:
-            preloaded = self._preloaded.get(key)
-        if preloaded is not None:
-            return preloaded
-
-        cached_disk = self._load_from_disk(symbol, timeframe)
-        if cached_disk is not None:
-            return cached_disk
-
-        data = super().load(symbol, timeframe)
-        self._store_on_disk(symbol, timeframe, data)
-        return data
-
-    def preload_timeframes(self, symbol: str, timeframes: Iterable[str]) -> Dict[Tuple[str, str], "pd.DataFrame"]:
-        if not self.enable_preload:
-            return {}
-
-        futures = {
-            self._executor.submit(self.load, symbol, timeframe): (symbol, timeframe)
-            for timeframe in timeframes
-        }
-        results: Dict[Tuple[str, str], "pd.DataFrame"] = {}
-        for future, key in futures.items():
-            data = future.result()
-            with self._preload_lock:
-                self._preloaded[key] = data
-            results[key] = data
-        return results
-
-    def batch_load(
-        self,
-        requests: Iterable[Tuple[str, str]],
-        use_preloaded: bool = True,
-    ) -> Dict[Tuple[str, str], "pd.DataFrame"]:
-        results: Dict[Tuple[str, str], "pd.DataFrame"] = {}
-        pending: Dict[Tuple[str, str], Tuple[str, str]] = {}
-        for symbol, timeframe in requests:
-            key = (symbol, timeframe)
-            if use_preloaded:
-                with self._preload_lock:
-                    if key in self._preloaded:
-                        results[key] = self._preloaded[key]
-                        continue
-            cached = self.cache.get(key)
-            if cached is not None:
-                results[key] = cached
-            else:
-                pending[key] = key
-
-        futures = {
-            self._executor.submit(self.load, symbol, timeframe): key
-            for key, (symbol, timeframe) in pending.items()
-        }
-        for future, key in futures.items():
-            results[key] = future.result()
-        return results
-
-    def clear_cache(self) -> None:  # type: ignore[override]
-        super().clear_cache()
-        with self._preload_lock:
-            self._preloaded.clear()
-
-
-__all__ = ["HistoricalDataLoader", "OptimizedDataLoader"]
-=======
 
 from hk_factor_discovery.data_loader import HistoricalDataLoader
+from hk_factor_discovery.data_loader_optimized import OptimizedDataLoader
 
-__all__ = ["HistoricalDataLoader"]
->>>>>>> 921d2054
+__all__ = ["HistoricalDataLoader", "OptimizedDataLoader"]
"""Re-export AppSettings for backwards compatibility."""
from __future__ import annotations

<<<<<<< HEAD
import os
from dataclasses import dataclass, field
from pathlib import Path
from typing import Optional

from ..utils.validation import validate_symbol


@dataclass(frozen=True)
class AppSettings:
    """Top level configuration for the discovery workflow."""

    symbol: str
    phase: str
    reset: bool
    data_root: Optional[Path]
    db_path: Path
    log_level: str = "INFO"
    cache_ttl: int = 300
    async_batch_size: int = 8
    data_cache_dir: Optional[Path] = field(default_factory=lambda: Path(".cache") / "hk_data")
    loader_max_workers: int = 4
    enable_preload: bool = True
    enable_batch_loading: bool = True
    enable_disk_cache: bool = True

    @classmethod
    def from_cli_args(cls, args: object) -> "AppSettings":
        data_root = Path(args.data_root).expanduser() if getattr(args, "data_root", None) else None
        db_override = getattr(args, "db_path", None)
        db_env = os.environ.get("HK_DISCOVERY_DB")
        if db_override:
            db_path = Path(db_override).expanduser()
        elif db_env:
            db_path = Path(db_env).expanduser()
        else:
            db_path = Path(".local_results/hk_factor_results.sqlite")
        symbol = validate_symbol(args.symbol)
        phase = args.phase

        def _env_bool(name: str, default: bool) -> bool:
            value = os.environ.get(name)
            if value is None:
                return default
            return value.strip().lower() not in {"0", "false", "no"}

        cache_dir_env = os.environ.get("HK_DISCOVERY_DATA_CACHE")
        cache_dir = (
            Path(cache_dir_env).expanduser()
            if cache_dir_env
            else Path(".cache") / "hk_data"
        )
        return cls(
            symbol=symbol,
            phase=phase,
            reset=bool(args.reset),
            data_root=data_root,
            db_path=db_path,
            log_level=(getattr(args, "log_level", None) or os.environ.get("HK_DISCOVERY_LOG_LEVEL", "INFO")),
            cache_ttl=int(os.environ.get("HK_DISCOVERY_CACHE_TTL", "300")),
            async_batch_size=int(os.environ.get("HK_DISCOVERY_ASYNC_BATCH", "8")),
            data_cache_dir=cache_dir,
            loader_max_workers=int(os.environ.get("HK_DISCOVERY_LOADER_WORKERS", "4")),
            enable_preload=_env_bool("HK_DISCOVERY_ENABLE_PRELOAD", True),
            enable_batch_loading=_env_bool("HK_DISCOVERY_ENABLE_BATCH", True),
            enable_disk_cache=_env_bool("HK_DISCOVERY_ENABLE_DISK_CACHE", True),
        )

=======
from hk_factor_discovery.application.configuration import AppSettings
>>>>>>> 921d2054

__all__ = ["AppSettings"]<|MERGE_RESOLUTION|>--- conflicted
+++ resolved
@@ -1,77 +1,6 @@
 """Re-export AppSettings for backwards compatibility."""
 from __future__ import annotations
 
-<<<<<<< HEAD
-import os
-from dataclasses import dataclass, field
-from pathlib import Path
-from typing import Optional
-
-from ..utils.validation import validate_symbol
-
-
-@dataclass(frozen=True)
-class AppSettings:
-    """Top level configuration for the discovery workflow."""
-
-    symbol: str
-    phase: str
-    reset: bool
-    data_root: Optional[Path]
-    db_path: Path
-    log_level: str = "INFO"
-    cache_ttl: int = 300
-    async_batch_size: int = 8
-    data_cache_dir: Optional[Path] = field(default_factory=lambda: Path(".cache") / "hk_data")
-    loader_max_workers: int = 4
-    enable_preload: bool = True
-    enable_batch_loading: bool = True
-    enable_disk_cache: bool = True
-
-    @classmethod
-    def from_cli_args(cls, args: object) -> "AppSettings":
-        data_root = Path(args.data_root).expanduser() if getattr(args, "data_root", None) else None
-        db_override = getattr(args, "db_path", None)
-        db_env = os.environ.get("HK_DISCOVERY_DB")
-        if db_override:
-            db_path = Path(db_override).expanduser()
-        elif db_env:
-            db_path = Path(db_env).expanduser()
-        else:
-            db_path = Path(".local_results/hk_factor_results.sqlite")
-        symbol = validate_symbol(args.symbol)
-        phase = args.phase
-
-        def _env_bool(name: str, default: bool) -> bool:
-            value = os.environ.get(name)
-            if value is None:
-                return default
-            return value.strip().lower() not in {"0", "false", "no"}
-
-        cache_dir_env = os.environ.get("HK_DISCOVERY_DATA_CACHE")
-        cache_dir = (
-            Path(cache_dir_env).expanduser()
-            if cache_dir_env
-            else Path(".cache") / "hk_data"
-        )
-        return cls(
-            symbol=symbol,
-            phase=phase,
-            reset=bool(args.reset),
-            data_root=data_root,
-            db_path=db_path,
-            log_level=(getattr(args, "log_level", None) or os.environ.get("HK_DISCOVERY_LOG_LEVEL", "INFO")),
-            cache_ttl=int(os.environ.get("HK_DISCOVERY_CACHE_TTL", "300")),
-            async_batch_size=int(os.environ.get("HK_DISCOVERY_ASYNC_BATCH", "8")),
-            data_cache_dir=cache_dir,
-            loader_max_workers=int(os.environ.get("HK_DISCOVERY_LOADER_WORKERS", "4")),
-            enable_preload=_env_bool("HK_DISCOVERY_ENABLE_PRELOAD", True),
-            enable_batch_loading=_env_bool("HK_DISCOVERY_ENABLE_BATCH", True),
-            enable_disk_cache=_env_bool("HK_DISCOVERY_ENABLE_DISK_CACHE", True),
-        )
-
-=======
 from hk_factor_discovery.application.configuration import AppSettings
->>>>>>> 921d2054
 
 __all__ = ["AppSettings"]